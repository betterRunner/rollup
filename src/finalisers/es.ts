--- conflicted
+++ resolved
@@ -59,12 +59,11 @@
 					output += '\n';
 				}
 				if (namespaceReexport) {
-<<<<<<< HEAD
-					if (!imports || !imports.some(specifier => specifier.imported === '*' && specifier.local === name))
+					if (
+						!imports ||
+						!imports.some(specifier => specifier.imported === '*' && specifier.local === name)
+					)
 						output += `import * as ${name} from '${getPath(id)}';\n`;
-=======
-					output += `import * as ${name} from '${getPath(id)}';\n`;
->>>>>>> 35f44a7a
 					output += `export { ${
 						name === namespaceReexport.reexported
 							? name
