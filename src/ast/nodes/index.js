--- conflicted
+++ resolved
@@ -66,13 +66,8 @@
 	MemberExpression,
 	NewExpression,
 	ObjectExpression,
-<<<<<<< HEAD
 	ReturnStatement: Statement,
-	SwitchStatement: Statement,
-=======
-	ReturnStatement,
 	SwitchStatement,
->>>>>>> f9dc5020
 	TemplateLiteral,
 	ThisExpression,
 	ThrowStatement,
