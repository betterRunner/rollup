--- conflicted
+++ resolved
@@ -1,9 +1,5 @@
-<<<<<<< HEAD
 import { IParse } from 'acorn';
-=======
-import * as acorn from 'acorn';
 import wrapDynamicImportPlugin from 'acorn-dynamic-import/lib/inject';
->>>>>>> 7217194d
 import MagicString from 'magic-string';
 import { locate } from 'locate-character';
 import { timeStart, timeEnd } from './utils/flushTime';
