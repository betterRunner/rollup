<<<<<<< HEAD
import { Promise } from 'sander';
import { parse } from 'acorn/src/index';
=======
import { basename, extname } from './utils/path';
import { parse } from 'acorn';
>>>>>>> 59c6da9a
import MagicString from 'magic-string';
import Statement from './Statement';
import walk from './ast/walk';
import { blank, keys } from './utils/object';
import getLocation from './utils/getLocation';
import makeLegalIdentifier from './utils/makeLegalIdentifier';

function isEmptyExportedVarDeclaration ( node, exports, toExport ) {
	if ( node.type !== 'VariableDeclaration' || node.declarations[0].init ) return false;

	const name = node.declarations[0].id.name;

	const id = exports.lookup( name );

	return id && id.name in toExport;
}

function removeSourceMappingURLComments ( source, magicString ) {
	const pattern = /\/\/#\s+sourceMappingURL=.+\n?/g;
	let match;
	while ( match = pattern.exec( source ) ) {
		magicString.remove( match.index, match.index + match[0].length );
	}
}

function assign ( target, source ) {
	for ( let key in source ) target[ key ] = source[ key ];
}

class Id {
	constructor ( module, name, statement ) {
		this.originalName = this.name = name;
		this.module = module;
		this.statement = statement;

		this.modifierStatements = [];

		// modifiers
		this.isUsed = false;
	}

	mark () {
		this.isUsed = true;
		this.statement.mark();
		this.modifierStatements.forEach( stmt => stmt.mark() );
	}
}

export default class Module {
	constructor ({ id, source, ast, bundle }) {
		this.source = source;

		this.bundle = bundle;
		this.id = id;
		this.module = this;
		this.isModule = true;

		// Implement Identifier interface.
		this.name = makeLegalIdentifier( basename( id ).slice( 0, -extname( id ).length ) );

		// HACK: If `id` isn't a path, the above code yields the empty string.
		if ( !this.name ) {
			this.name = makeLegalIdentifier( id );
		}

		// By default, `id` is the filename. Custom resolvers and loaders
		// can change that, but it makes sense to use it for the source filename
		this.magicString = new MagicString( source, {
			filename: id
		});

		removeSourceMappingURLComments( source, this.magicString );

		this.comments = [];

		this.statements = this.parse( ast );

		// all dependencies
		this.resolvedIds = blank();

		// Virtual scopes for the local and exported names.
		this.locals = bundle.scope.virtual( true );
		this.exports = bundle.scope.virtual( false );

		const { reference, inScope } = this.exports;

		this.exports.reference = name => {
			// If we have it, grab it.
			if ( inScope.call( this.exports, name ) ) {
				return reference.call( this.exports, name );
			}

			// ... otherwise search allExportsFrom
			for ( let i = 0; i < this.allExportsFrom.length; i += 1 ) {
				const module = this.allExportsFrom[i];
				if ( module.exports.inScope( name ) ) {
					return module.exports.reference( name );
				}
			}

			// throw new Error( `The name "${name}" is never exported (from ${this.id})!` );
			return reference.call( this.exports, name );
		};

		this.exports.inScope = name => {
			if ( inScope.call( this.exports, name ) ) return true;

			return this.allExportsFrom.some( module => module.exports.inScope( name ) );
		};

		// Create a unique virtual scope for references to the module.
		// const unique = bundle.scope.virtual();
		// unique.define( this.name, this );
		// this.reference = unique.reference( this.name );

		// As far as we know, all our exported bindings have been resolved.
		this.allExportsResolved = true;
		this.allExportsFrom = [];

		this.reassignments = [];

		// TODO: change to false, and detect when it's necessary.
		this.needsDynamicAccess = false;

		this.dependencies = this.collectDependencies();
	}

	addExport ( statement ) {
		const node = statement.node;
		const source = node.source && node.source.value;

		// export { name } from './other'
		if ( source ) {
			const module = this.getModule( source );

			if ( node.type === 'ExportAllDeclaration' ) {
				// Store `export * from '...'` statements in an array of delegates.
				// When an unknown import is encountered, we see if one of them can satisfy it.

				if ( module.isExternal ) {
					let err = new Error( `Cannot trace 'export *' references through external modules.` );
					err.file = this.id;
					err.loc = getLocation( this.source, node.start );
					throw err;
				}

				// It seems like we must re-export all exports from another module...
				this.allExportsResolved = false;

				if ( !~this.allExportsFrom.indexOf( module ) ) {
					this.allExportsFrom.push( module );
				}
			}

			else {
				node.specifiers.forEach( specifier => {
					// Bind the export of this module, to the export of the other.
					this.exports.bind( specifier.exported.name,
						module.exports.reference( specifier.local.name ) );
				});
			}
		}

		// export default function foo () {}
		// export default foo;
		// export default 42;
		else if ( node.type === 'ExportDefaultDeclaration' ) {
			const isDeclaration = /Declaration$/.test( node.declaration.type );
			const isAnonymous = /(?:Class|Function)Expression$/.test( node.declaration.type );

			const identifier = isDeclaration ?
				node.declaration.id.name :
				node.declaration.type === 'Identifier' ?
					node.declaration.name :
					null;
			const name = identifier || this.name;

			// Always define a new `Identifier` for the default export.
			const id = new Id( this, name, statement );

			// Keep the identifier name, if one exists.
			// We can optimize the newly created default `Identifier` away,
			// if it is never modified.
			// in case of `export default foo; foo = somethingElse`
			assign( id, { isDeclaration, isAnonymous, identifier } );

			this.exports.define( 'default', id );
		}

		// export { foo, bar, baz }
		// export var foo = 42;
		// export function foo () {}
		else if ( node.type === 'ExportNamedDeclaration' ) {
			if ( node.specifiers.length ) {
				// export { foo, bar, baz }
				node.specifiers.forEach( specifier => {
					const localName = specifier.local.name;
					const exportedName = specifier.exported.name;

					this.exports.bind( exportedName, this.locals.reference( localName ) );
				});
			}

			else {
				let declaration = node.declaration;

				let name;

				if ( declaration.type === 'VariableDeclaration' ) {
					// export var foo = 42
					name = declaration.declarations[0].id.name;
				} else {
					// export function foo () {}
					name = declaration.id.name;
				}

				this.locals.define( name, new Id( this, name, statement ) );
				this.exports.bind( name, this.locals.reference( name ) );
			}
		}
	}

	addImport ( statement ) {
		const node = statement.node;
		const module = this.getModule( node.source.value );

		node.specifiers.forEach( specifier => {
			const isDefault = specifier.type === 'ImportDefaultSpecifier';
			const isNamespace = specifier.type === 'ImportNamespaceSpecifier';

			const localName = specifier.local.name;

			if ( this.locals.defines( localName ) ) {
				const err = new Error( `Duplicated import '${localName}'` );
				err.file = this.id;
				err.loc = getLocation( this.source, specifier.start );
				throw err;
			}

			if ( isNamespace ) {
				// If it's a namespace import, we bind the localName to the module itself.
				module.needsAll = true;
				module.name = localName;
				this.locals.bind( localName, module );
			} else {
				const name = isDefault ? 'default' : specifier.imported.name;

				this.locals.bind( localName, module.exports.reference( name ) );

				// For compliance with earlier Rollup versions.
				// If the module is external, and we access the default.
				// Rewrite the module name, and the default name to the
				// `localName` we use for it.
				if ( module.isExternal && isDefault ) {
					const id = module.exports.lookup( name );
					module.name = id.name = localName;
					id.name += '__default';
				}
			}
		});
	}

	analyse () {
		// discover this module's imports and exports
		this.statements.forEach( statement => {
			if ( statement.isImportDeclaration ) this.addImport( statement );
			else if ( statement.isExportDeclaration ) this.addExport( statement );

			statement.analyse();

			// consolidate names that are defined/modified in this module
			keys( statement.defines ).forEach( name => {
				this.locals.define( name, new Id( this, name, statement ) );
			});
		});

		// If all exports aren't resolved, but all our delegate modules are...
		if ( !this.allExportsResolved && this.allExportsFrom.every( module => module.allExportsResolved )) {
			// .. then all our exports should be as well.
			this.allExportsResolved = true;

			// For all modules we export all from, iterate through its exported names.
			// If we don't already define the binding 'name',
			// bind the name to the other module's reference.
			this.allExportsFrom.forEach( module => {
				module.exports.getNames().forEach( name => {
					if ( !this.exports.defines( name ) ) {
						this.exports.bind( name, module.exports.reference( name ) );
					}
				});
			});
		}

		// discover variables that are reassigned inside function
		// bodies, so we can keep bindings live, e.g.
		//
		//   export var count = 0;
		//   export function incr () { count += 1 }
		let reassigned = blank();
		this.statements.forEach( statement => {
			keys( statement.reassigns ).forEach( name => {
				reassigned[ name ] = true;
			});
		});

		// if names are referenced that are neither defined nor imported
		// in this module, we assume that they're globals
		this.statements.forEach( statement => {
			if ( statement.isReexportDeclaration ) return;

			// while we're here, mark reassignments
			statement.scope.varDeclarations.forEach( name => {
				if ( reassigned[ name ] && !~this.reassignments.indexOf( name ) ) {
					this.reassignments.push( name );
				}
			});

			keys( statement.dependsOn ).forEach( name => {
				// For each name we depend on that isn't in scope,
				// add a new global and bind the local name to it.
				if ( !this.locals.inScope( name ) ) {
					this.bundle.globals.define( name, {
						originalName: name,
						name,
						mark () {}
					});
					this.locals.bind( name, this.bundle.globals.reference( name ) );
				}
			});
		});

		// OPTIMIZATION!
		// If we have a default export and it's value is never modified,
		// bind to it directly.
		const def = this.exports.lookup( 'default' );
		if ( def && !def.isModified && def.identifier ) {
			this.exports.bind( 'default', this.locals.reference( def.identifier ) );
		}
	}

	// Returns the set of imported module ids by going through all import/exports statements.
	collectDependencies () {
		const importedModules = blank();

		this.statements.forEach( statement => {
			if ( statement.isImportDeclaration || ( statement.isExportDeclaration && statement.node.source ) ) {
				importedModules[ statement.node.source.value ] = true;
			}
		});

		return keys( importedModules );
	}

	consolidateDependencies () {
		let strongDependencies = blank();

		function addDependency ( dependencies, declaration ) {
			if ( declaration && declaration.module && !declaration.module.isExternal ) {
				dependencies[ declaration.module.id ] = declaration.module;
				return true;
			}
		}

		this.statements.forEach( statement => {
			if ( statement.isImportDeclaration && !statement.node.specifiers.length ) {
				// include module for its side-effects
				const module = this.getModule( statement.node.source.value );

				if ( !module.isExternal ) strongDependencies[ module.id ] = module;
			}

			else if ( statement.isReexportDeclaration ) {
				if ( statement.node.specifiers ) {
					statement.node.specifiers.forEach( specifier => {
						let name = specifier.exported.name;

						let id = this.exports.lookup( name );

						addDependency( strongDependencies, id );
					});
				}
			}

			else {
				keys( statement.stronglyDependsOn ).forEach( name => {
					if ( statement.defines[ name ] ) return;

					addDependency( strongDependencies, this.locals.lookup( name ) );
				});
			}
		});

		let weakDependencies = blank();

		this.statements.forEach( statement => {
			keys( statement.dependsOn ).forEach( name => {
				if ( statement.defines[ name ] ) return;

				addDependency( weakDependencies, this.locals.lookup( name ) );
			});
		});

		// Go through all our local and exported ids and make us depend on
		// the defining modules as well as
		this.exports.getIds().concat(this.locals.getIds()).forEach( id => {
			if ( id.module && !id.module.isExternal ) {
				weakDependencies[ id.module.id ] = id.module;
			}

			if ( !id.modifierStatements ) return;

			id.modifierStatements.forEach( statement => {
				const module = statement.module;
				weakDependencies[ module.id ] = module;
			});
		});

		// `Bundle.sort` gets stuck in an infinite loop if a module has
		// `strongDependencies` to itself. Make sure it doesn't happen.
		delete strongDependencies[ this.id ];
		delete weakDependencies[ this.id ];

		return { strongDependencies, weakDependencies };
	}

	getModule ( source ) {
		return this.bundle.moduleById[ this.resolvedIds[ source ] ];
	}

	// If a module is marked, enforce dynamic access of its properties.
	mark () {
		if ( this.needsDynamicAccess ) return;
		this.needsDynamicAccess = true;

		this.markAllExports();
	}

	markAllSideEffects () {
		this.statements.forEach( statement => {
			statement.markSideEffect();
		});
	}

	markAllStatements ( isEntryModule ) {
		this.statements.forEach( statement => {
			if ( statement.isIncluded ) return; // TODO can this happen? probably not...

			// skip import declarations...
			if ( statement.isImportDeclaration ) {
				// ...unless they're empty, in which case assume we're importing them for the side-effects
				// THIS IS NOT FOOLPROOF. Probably need /*rollup: include */ or similar
				if ( !statement.node.specifiers.length ) {
					const otherModule = this.getModule( statement.node.source.value );

					if ( !otherModule.isExternal ) otherModule.markAllStatements();
				}
			}

			// skip `export { foo, bar, baz }`...
			else if ( statement.node.type === 'ExportNamedDeclaration' && statement.node.specifiers.length ) {
				// ...but ensure they are defined, if this is the entry module
				if ( isEntryModule ) statement.mark();
			}

			// include everything else
			else {
				// Be sure to mark the default export for the entry module.
				if ( isEntryModule && statement.node.type === 'ExportDefaultDeclaration' ) {
					this.exports.lookup( 'default' ).mark();
				}

				statement.mark();
			}
		});
	}

	// Marks all exported identifiers.
	markAllExports () {
		this.exports.getIds().forEach( id => id.mark() );
	}

	parse ( ast ) {
		// The ast can be supplied programmatically (but usually won't be)
		if ( !ast ) {
			// Try to extract a list of top-level statements/declarations. If
			// the parse fails, attach file info and abort
			try {
				ast = parse( this.source, {
					ecmaVersion: 6,
					sourceType: 'module',
					onComment: ( block, text, start, end ) => this.comments.push({ block, text, start, end })
				});
			} catch ( err ) {
				err.code = 'PARSE_ERROR';
				err.file = this.id; // see above - not necessarily true, but true enough
				throw err;
			}
		}

		walk( ast, {
			enter: node => {
				this.magicString.addSourcemapLocation( node.start );
				this.magicString.addSourcemapLocation( node.end );
			}
		});

		let statements = [];
		let lastChar = 0;
		let commentIndex = 0;

		ast.body.forEach( node => {
			// special case - top-level var declarations with multiple declarators
			// should be split up. Otherwise, we may end up including code we
			// don't need, just because an unwanted declarator is included
			if ( node.type === 'VariableDeclaration' && node.declarations.length > 1 ) {
				// remove the leading var/let/const
				this.magicString.remove( node.start, node.declarations[0].start );

				node.declarations.forEach( declarator => {
					const { start, end } = declarator;

					const syntheticNode = {
						type: 'VariableDeclaration',
						kind: node.kind,
						start,
						end,
						declarations: [ declarator ],
						isSynthetic: true
					};

					const statement = new Statement( syntheticNode, this, start, end );
					statements.push( statement );
				});

				lastChar = node.end; // TODO account for trailing line comment
			}

			else {
				let comment;
				do {
					comment = this.comments[ commentIndex ];
					if ( !comment ) break;
					if ( comment.start > node.start ) break;
					commentIndex += 1;
				} while ( comment.end < lastChar );

				const start = comment ? Math.min( comment.start, node.start ) : node.start;
				const end = node.end; // TODO account for trailing line comment

				const statement = new Statement( node, this, start, end );
				statements.push( statement );

				lastChar = end;
			}
		});

		statements.forEach( ( statement, i ) => {
			const nextStatement = statements[ i + 1 ];
			statement.next = nextStatement ? nextStatement.start : statement.end;
		});

		return statements;
	}

	render ( toExport, direct ) {
		let magicString = this.magicString.clone();

		this.statements.forEach( statement => {
			if ( !statement.isIncluded ) {
				magicString.remove( statement.start, statement.next );
				return;
			}

			// skip `export { foo, bar, baz }`
			if ( statement.node.type === 'ExportNamedDeclaration' ) {
				// skip `export { foo, bar, baz }`
				if ( statement.node.specifiers.length ) {
					magicString.remove( statement.start, statement.next );
					return;
				}

				// skip `export var foo;` if foo is exported
				if ( isEmptyExportedVarDeclaration( statement.node.declaration, this.exports, toExport ) ) {
					magicString.remove( statement.start, statement.next );
					return;
				}
			}

			// skip empty var declarations for exported bindings
			// (otherwise we're left with `exports.foo;`, which is useless)
			if ( isEmptyExportedVarDeclaration( statement.node, this.exports, toExport ) ) {
				magicString.remove( statement.start, statement.next );
				return;
			}

			// split up/remove var declarations as necessary
			if ( statement.node.isSynthetic ) {
				// insert `var/let/const` if necessary
				if ( !toExport[ statement.node.declarations[0].id.name ] ) {
					magicString.insert( statement.start, `${statement.node.kind} ` );
				}

				magicString.overwrite( statement.end, statement.next, ';\n' ); // TODO account for trailing newlines
			}

			let replacements = blank();
			let bundleExports = blank();

			// Indirect identifier access.
			if ( !direct ) {
				keys( statement.dependsOn )
					.forEach( name => {
						const id = this.locals.lookup( name );

						// We shouldn't create a replacement for `id` if
						//   1. `id` is a Global, in which case it has no module property
						//   2. `id.module` isn't external, which means we have direct access
						//   3. `id` is its own module, in the case of namespace imports
						if ( id.module && id.module.isExternal && id.module !== id ) {
							replacements[ name ] = id.originalName === 'default' ?
								// default names are always directly accessed
								id.name :
								// other names are indirectly accessed
								`${id.module.name}.${id.originalName}`;
						}
					});
			}

			keys( statement.dependsOn )
				.concat( keys( statement.defines ) )
				.forEach( name => {
					const bundleName = this.locals.lookup( name ).name;

					if ( toExport[ bundleName ] ) {
						bundleExports[ name ] = replacements[ name ] = toExport[ bundleName ];
					} else if ( bundleName !== name && !replacements[ name ] ) { // TODO weird structure
						replacements[ name ] = bundleName;
					}
				});

			statement.replaceIdentifiers( magicString, replacements, bundleExports );

			// modify exports as necessary
			if ( statement.isExportDeclaration ) {
				// remove `export` from `export var foo = 42`
				if ( statement.node.type === 'ExportNamedDeclaration' && statement.node.declaration.type === 'VariableDeclaration' ) {
					magicString.remove( statement.node.start, statement.node.declaration.start );
				}

				else if ( statement.node.type === 'ExportAllDeclaration' ) {
					// TODO: remove once `export * from 'external'` is supported.
					magicString.remove( statement.start, statement.next );
				}

				// remove `export` from `export class Foo {...}` or `export default Foo`
				// TODO default exports need different treatment
				else if ( statement.node.declaration.id ) {
					magicString.remove( statement.node.start, statement.node.declaration.start );
				}

				else if ( statement.node.type === 'ExportDefaultDeclaration' ) {
					const def = this.exports.lookup( 'default' );

					// FIXME: dunno what to do here yet.
					if ( statement.node.declaration.type === 'Identifier' && def.name === ( replacements[ statement.node.declaration.name ] || statement.node.declaration.name ) ) {
						magicString.remove( statement.start, statement.next );
						return;
					}

					// prevent `var undefined = sideEffectyDefault(foo)`
					if ( !def.isUsed ) {
						magicString.remove( statement.start, statement.node.declaration.start );
						return;
					}

					// anonymous functions should be converted into declarations
					if ( statement.node.declaration.type === 'FunctionExpression' ) {
						magicString.overwrite( statement.node.start, statement.node.declaration.start + 8, `function ${def.name}` );
					} else {
						magicString.overwrite( statement.node.start, statement.node.declaration.start, `var ${def.name} = ` );
					}
				}

				else {
					throw new Error( 'Unhandled export' );
				}
			}
		});

		return magicString.trim();
	}
}<|MERGE_RESOLUTION|>--- conflicted
+++ resolved
@@ -1,10 +1,5 @@
-<<<<<<< HEAD
-import { Promise } from 'sander';
-import { parse } from 'acorn/src/index';
-=======
 import { basename, extname } from './utils/path';
 import { parse } from 'acorn';
->>>>>>> 59c6da9a
 import MagicString from 'magic-string';
 import Statement from './Statement';
 import walk from './ast/walk';
