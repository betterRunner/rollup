require( 'source-map-support' ).install();
require( 'console-group' ).install();

const path = require( 'path' );
const sander = require( 'sander' );
const assert = require( 'assert' );
const { exec } = require( 'child_process' );
const buble = require( 'buble' );
const acorn = require( 'acorn' );
const rollup = require( '../dist/rollup' );

const FUNCTION = path.resolve( __dirname, 'function' );
const FORM = path.resolve( __dirname, 'form' );
const SOURCEMAPS = path.resolve( __dirname, 'sourcemaps' );
const CLI = path.resolve( __dirname, 'cli' );

const PROFILES = [
	{ format: 'amd' },
	{ format: 'cjs' },
	{ format: 'es' },
	{ format: 'iife' },
	{ format: 'umd' }
];

function extend ( target ) {
	[].slice.call( arguments, 1 ).forEach( source => {
		source && Object.keys( source ).forEach( key => {
			target[ key ] = source[ key ];
		});
	});

	return target;
}

function normaliseOutput ( code ) {
	return code.toString().trim().replace( /\r\n/g, '\n' );
}

function loadConfig ( path ) {
	try {
		return require( path );
	} catch ( err ) {
		console.error( err.message );
		console.error( err.stack );
		throw new Error( `Failed to load ${path}. An old test perhaps? You should probably delete the directory` );
	}
}

function loader ( modules ) {
	return {
		resolveId ( id ) {
			return id in modules ? id : null;
		},

		load ( id ) {
			return modules[ id ];
		}
	};
}

function deindent ( str ) {
	return str.slice( 1 ).replace( /^\t+/gm, '' ).replace( /\s+$/gm, '' ).trim();
}

function compareWarnings ( actual, expected ) {
	assert.deepEqual(
		actual.map( warning => {
			const clone = Object.assign( {}, warning );
			delete clone.toString;

			if ( clone.frame ) {
				clone.frame = clone.frame.replace( /\s+$/gm, '' );
			}

			return clone;
		}),
		expected.map( warning => {
			if ( warning.frame ) {
				warning.frame = deindent( warning.frame );
			}
			return warning;
		})
	);
}

function compareError ( actual, expected ) {
	delete actual.stack;
	actual = Object.assign( {}, actual, {
		message: actual.message
	});

	if ( actual.frame ) {
		actual.frame = actual.frame.replace( /\s+$/gm, '' );
	}

	if ( expected.frame ) {
		expected.frame = deindent( expected.frame );
	}

	assert.deepEqual( actual, expected );
}

describe( 'rollup', function () {
	this.timeout( 10000 );

	describe( 'sanity checks', () => {
		it( 'exists', () => {
			assert.ok( !!rollup );
		});

		it( 'has a rollup method', () => {
			assert.equal( typeof rollup.rollup, 'function' );
		});

		it( 'fails without options', () => {
			return rollup.rollup().then( () => {
				throw new Error( 'Missing expected error' );
			}, err => {
				assert.equal( 'You must supply options.entry to rollup', err.message );
			});
		});

		it( 'fails without options.entry', () => {
			return rollup.rollup({}).then( () => {
				throw new Error( 'Missing expected error' );
			}, err => {
				assert.equal( 'You must supply options.entry to rollup', err.message );
			});
		});

		it( 'fails with invalid keys', () => {
			return rollup.rollup({ entry: 'x', plUgins: [] }).then( () => {
				throw new Error( 'Missing expected error' );
			}, err => {
<<<<<<< HEAD
				assert.equal( err.message, 'Unexpected key \'plUgins\' found, expected one of: acorn, amd, banner, cache, context, dest, entry, exports, external, footer, format, globals, indent, interop, intro, legacy, moduleContext, moduleName, noConflict, onwarn, outro, paths, plugins, preferConst, pureExternalModules, sourceMap, sourceMapFile, targets, treeshake, useStrict' );
=======
				assert.equal( err.message, 'Unexpected key \'plUgins\' found, expected one of: acorn, amd, banner, cache, context, dest, entry, exports, external, footer, format, globals, indent, interop, intro, legacy, moduleContext, moduleName, noConflict, onwarn, outro, paths, plugins, preferConst, sourceMap, sourceMapFile, targets, treeshake, useStrict, watch' );
>>>>>>> 5c5210a1
			});
		});

		it( 'treats Literals as leaf nodes, even if first literal encountered is null', () => {
			// this test has to be up here, otherwise the bug doesn't have
			// an opportunity to present itself
			return rollup.rollup({
				entry: 'x',
				plugins: [ loader({ x: `var a = null; a = 'a string';` }) ]
			});
		});

		it( 'includes a newline at the end of the bundle', () => {
			return rollup.rollup({
				entry: 'x',
				plugins: [ loader({ x: `console.log( 42 );` }) ]
			}).then( bundle => {
				const { code } = bundle.generate({ format: 'iife' });
				assert.ok( code[ code.length - 1 ] === '\n' );
			});
		});

		it( 'warns on missing format option', () => {
			const warnings = [];

			return rollup.rollup({
				entry: 'x',
				plugins: [ loader({ x: `console.log( 42 );` }) ],
				onwarn: warning => warnings.push( warning )
			}).then( bundle => {
				bundle.generate();
				compareWarnings( warnings, [
					{
						code: 'MISSING_FORMAT',
						message: `No format option was supplied – defaulting to 'es'`,
						url: `https://github.com/rollup/rollup/wiki/JavaScript-API#format`
					}
				]);
			});
		});
	});

	describe( 'bundle.write()', () => {
		it( 'fails without options or options.dest', () => {
			return rollup.rollup({
				entry: 'x',
				plugins: [{
					resolveId: () => { return 'test'; },
					load: () => {
						return '// empty';
					}
				}]
			}).then( bundle => {
				assert.throws( () => {
					bundle.write();
				}, /must supply options\.dest/ );

				assert.throws( () => {
					bundle.write({});
				}, /must supply options\.dest/ );
			});
		});

		it( 'expects options.moduleName for IIFE and UMD bundles', () => {
			return rollup.rollup({
				entry: 'x',
				plugins: [{
					resolveId: () => { return 'test'; },
					load: () => {
						return 'export var foo = 42;';
					}
				}]
			}).then( bundle => {
				assert.throws( () => {
					bundle.generate({
						format: 'umd'
					});
				}, /You must supply options\.moduleName for UMD bundles/ );

				assert.throws( () => {
					bundle.generate({
						format: 'iife'
					});
				}, /You must supply options\.moduleName for IIFE bundles/ );
			});
		});

		it( 'warns on es6 format', () => {
			let warned;

			return rollup.rollup({
				entry: 'x',
				plugins: [{
					resolveId: () => { return 'test'; },
					load: () => {
						return '// empty';
					}
				}],
				onwarn: msg => {
					if ( /The es6 format is deprecated/.test( msg ) ) warned = true;
				}
			}).then( bundle => {
				bundle.generate({ format: 'es6' });
				assert.ok( warned );
			});
		});
	});

	describe( 'function', () => {
		sander.readdirSync( FUNCTION ).sort().forEach( dir => {
			if ( dir[0] === '.' ) return; // .DS_Store...

			const config = loadConfig( FUNCTION + '/' + dir + '/_config.js' );
			( config.skip ? it.skip : config.solo ? it.only : it )( dir, () => {
				process.chdir( FUNCTION + '/' + dir );

				const warnings = [];
				const captureWarning = msg => warnings.push( msg );

				const options = extend( {
					entry: FUNCTION + '/' + dir + '/main.js',
					onwarn: captureWarning
				}, config.options );

				if ( config.solo ) console.group( dir );

				return rollup.rollup( options )
					.then( bundle => {
						let unintendedError;

						if ( config.error ) {
							throw new Error( 'Expected an error while rolling up' );
						}

						let result;

						// try to generate output
						try {
							result = bundle.generate( extend( {}, config.bundleOptions, {
								format: 'cjs'
							}));

							if ( config.generateError ) {
								unintendedError = new Error( 'Expected an error while generating output' );
							}
						} catch ( err ) {
							if ( config.generateError ) {
								compareError( err, config.generateError );
							} else {
								unintendedError = err;
							}
						}

						if ( unintendedError ) throw unintendedError;
						if ( config.error || config.generateError ) return;

						let code = result.code;

						if ( config.buble ) {
							code = buble.transform( code, {
								transforms: { modules: false }
							}).code;
						}

						if ( config.code ) config.code( code );

						const module = {
							exports: {}
						};

						const context = extend({ require, module, assert, exports: module.exports }, config.context || {} );

						const contextKeys = Object.keys( context );
						const contextValues = contextKeys.map( key => context[ key ] );

						try {
							const fn = new Function( contextKeys, code );
							fn.apply( {}, contextValues );

							if ( config.runtimeError ) {
								unintendedError = new Error( 'Expected an error while executing output' );
							} else {
								if ( config.exports ) config.exports( module.exports );
								if ( config.bundle ) config.bundle( bundle );
							}
						} catch ( err ) {
							if ( config.runtimeError ) {
								config.runtimeError( err );
							} else {
								unintendedError = err;
							}
						}

						if ( config.show || unintendedError ) {
							console.log( result.code + '\n\n\n' );
						}

						if ( config.warnings ) {
							if ( Array.isArray( config.warnings ) ) {
								compareWarnings( warnings, config.warnings );
							} else {
								config.warnings( warnings );
							}
						} else if ( warnings.length ) {
							throw new Error( `Got unexpected warnings:\n${warnings.join('\n')}` );
						}

						if ( config.solo ) console.groupEnd();

						if ( unintendedError ) throw unintendedError;
					}, err => {
						if ( config.error ) {
							compareError( err, config.error );
						} else {
							throw err;
						}
					});
			});
		});
	});

	describe( 'form', () => {
		sander.readdirSync( FORM ).sort().forEach( dir => {
			if ( dir[0] === '.' ) return; // .DS_Store...

			const config = loadConfig( FORM + '/' + dir + '/_config.js' );

			if ( config.skipIfWindows && process.platform === 'win32' ) return;
			if ( !config.options ) {
				config.options = {};
			}
			if ( !( 'indent' in config.options ) ) {
				config.options.indent = true;
			}

			const options = extend( {}, {
				entry: FORM + '/' + dir + '/main.js',
				onwarn: msg => {
					if ( /No name was provided for/.test( msg ) ) return;
					if ( /as external dependency/.test( msg ) ) return;
					console.error( msg );
				}
			}, config.options );

			( config.skip ? describe.skip : config.solo ? describe.only : describe )( dir, () => {
				let promise;
				const createBundle = () => ( promise || ( promise = rollup.rollup( options ) ) );

				PROFILES.forEach( profile => {
					it( 'generates ' + profile.format, () => {
						process.chdir( FORM + '/' + dir );

						return createBundle().then( bundle => {
							const options = extend( {}, config.options, {
								dest: FORM + '/' + dir + '/_actual/' + profile.format + '.js',
								format: profile.format
							});

							return bundle.write( options ).then( () => {
								const actualCode = normaliseOutput( sander.readFileSync( FORM, dir, '_actual', profile.format + '.js' ) );
								let expectedCode;
								let actualMap;
								let expectedMap;

								try {
									expectedCode = normaliseOutput( sander.readFileSync( FORM, dir, '_expected', profile.format + '.js' ) );
								} catch ( err ) {
									expectedCode = 'missing file';
								}

								try {
									actualMap = JSON.parse( sander.readFileSync( FORM, dir, '_actual', profile.format + '.js.map' ).toString() );
									actualMap.sourcesContent = actualMap.sourcesContent.map( normaliseOutput );
								} catch ( err ) {
									assert.equal( err.code, 'ENOENT' );
								}

								try {
									expectedMap = JSON.parse( sander.readFileSync( FORM, dir, '_expected', profile.format + '.js.map' ).toString() );
									expectedMap.sourcesContent = expectedMap.sourcesContent.map( normaliseOutput );
								} catch ( err ) {
									assert.equal( err.code, 'ENOENT' );
								}

								if ( config.show ) {
									console.log( actualCode + '\n\n\n' );
								}

								assert.equal( actualCode, expectedCode );
								assert.deepEqual( actualMap, expectedMap );
							});
						});
					});
				});
			});
		});
	});

	describe( 'sourcemaps', () => {
		sander.readdirSync( SOURCEMAPS ).sort().forEach( dir => {
			if ( dir[0] === '.' ) return; // .DS_Store...

			describe( dir, () => {
				process.chdir( SOURCEMAPS + '/' + dir );
				const config = loadConfig( SOURCEMAPS + '/' + dir + '/_config.js' );

				const entry = path.resolve( SOURCEMAPS, dir, 'main.js' );
				const dest = path.resolve( SOURCEMAPS, dir, '_actual/bundle' );

				let warnings;

				const options = extend( {}, config.options, {
					entry,
					onwarn: warning => warnings.push( warning )
				});

				PROFILES.forEach( profile => {
					( config.skip ? it.skip : config.solo ? it.only : it )( 'generates ' + profile.format, () => {
						process.chdir( SOURCEMAPS + '/' + dir );
						warnings = [];

						const testBundle = (bundle) => {
							const options = extend( {}, {
								format: profile.format,
								sourceMap: true,
								dest: `${dest}.${profile.format}.js`
							}, config.options );

							bundle.write( options );

							if ( config.test ) {
								const { code, map } = bundle.generate( options );
								config.test( code, map, profile );
							}

							if ( config.warnings ) {
								compareWarnings( warnings, config.warnings );
							} else if ( warnings.length ) {
								throw new Error( `Unexpected warnings` );
							}
						};

						return rollup.rollup( options ).then(bundle => {
							testBundle(bundle);
							// cache rebuild does not reemit warnings.
							if ( config.warnings ) {
								return;
							}
							// test cache noop rebuild
							return rollup.rollup( extend({ cache: bundle }, options) ).then(bundle => {
								testBundle(bundle);
							});
						});
					});
				});
			});
		});
	});

	describe( 'cli', () => {
		sander.readdirSync( CLI ).sort().forEach( dir => {
			if ( dir[0] === '.' ) return; // .DS_Store...

			describe( dir, () => {
				const config = loadConfig( CLI + '/' + dir + '/_config.js' );

				( config.skip ? it.skip : config.solo ? it.only : it )( dir, done => {
					process.chdir( config.cwd || path.resolve( CLI, dir ) );

					const command = 'node ' + path.resolve( __dirname, '../bin' ) + path.sep + config.command;

					exec( command, {}, ( err, code, stderr ) => {
						if ( err ) {
							if ( config.error ) {
								config.error( err );
								return done();
							} else {
								throw err;
							}
						}

						if ( 'stderr' in config ) {
							assert.equal( deindent( config.stderr ), stderr.trim() );
						} else if ( stderr ) {
							console.error( stderr );
						}

						let unintendedError;

						if ( config.execute ) {
							try {
								if ( config.buble ) {
									code = buble.transform( code, {
										transforms: { modules: false }
									}).code;
								}

								const fn = new Function( 'require', 'module', 'exports', 'assert', code );
								const module = {
									exports: {}
								};
								fn( require, module, module.exports, assert );

								if ( config.error ) {
									unintendedError = new Error( 'Expected an error while executing output' );
								}

								if ( config.exports ) {
									config.exports( module.exports );
								}
							} catch ( err ) {
								if ( config.error ) {
									config.error( err );
								} else {
									unintendedError = err;
								}
							}

							if ( config.show || unintendedError ) {
								console.log( code + '\n\n\n' );
							}

							if ( config.solo ) console.groupEnd();

							unintendedError ? done( unintendedError ) : done();
						}

						else if ( config.result ) {
							try {
								config.result( code );
								done();
							} catch ( err ) {
								done( err );
							}
						}

						else if ( sander.existsSync( '_expected' ) && sander.statSync( '_expected' ).isDirectory() ) {
							let error = null;
							sander.readdirSync( '_expected' ).forEach( child => {
								const expected = sander.readFileSync( path.join( '_expected', child ) ).toString();
								const actual = sander.readFileSync( path.join( '_actual', child ) ).toString();
								try {
									assert.equal( normaliseOutput( actual ), normaliseOutput( expected ) );
								} catch ( err ) {
									error = err;
								}
							});
							done( error );
						}

						else {
							const expected = sander.readFileSync( '_expected.js' ).toString();
							try {
								assert.equal( normaliseOutput( code ), normaliseOutput( expected ) );
								done();
							} catch ( err ) {
								done( err );
							}
						}
					});
				});
			});
		});
	});

	describe( 'incremental', () => {
		function executeBundle ( bundle ) {
			const cjs = bundle.generate({ format: 'cjs' });
			const m = new Function( 'module', 'exports', cjs.code );

			const module = { exports: {} };
			m( module, module.exports );

			return module.exports;
		}

		let resolveIdCalls;
		let transformCalls;
		let modules;

		const plugin = {
			resolveId: id => {
				resolveIdCalls += 1;
				return id;
			},

			load: id => {
				return modules[ id ];
			},

			transform: code => {
				transformCalls += 1;
				return code;
			}
		};

		beforeEach( () => {
			resolveIdCalls = 0;
			transformCalls = 0;

			modules = {
				entry: `import foo from 'foo'; export default foo;`,
				foo: `export default 42`,
				bar: `export default 21`
			};
		});

		it('does not resolves id and transforms in the second time', () => {
			return rollup.rollup({
				entry: 'entry',
				plugins: [ plugin ]
			}).then( bundle => {
				assert.equal( resolveIdCalls, 2 );
				assert.equal( transformCalls, 2 );
				return rollup.rollup({
					entry: 'entry',
					plugins: [ plugin ],
					cache: bundle
				});
			}).then( bundle => {
				assert.equal( resolveIdCalls, 3 ); // +1 for entry point which is resolved every time
				assert.equal( transformCalls, 2 );
				assert.equal( executeBundle( bundle ), 42 );
			});
		});

		it('transforms modified sources', () => {
			let cache;

			return rollup.rollup({
				entry: 'entry',
				plugins: [ plugin ]
			}).then( bundle => {
				assert.equal( transformCalls, 2 );
				assert.equal( executeBundle( bundle ), 42 );

				modules.foo = `export default 43`;
				cache = bundle;
			}).then( () => {
				return rollup.rollup({
					entry: 'entry',
					plugins: [ plugin ],
					cache
				});
			}).then( bundle => {
				assert.equal( transformCalls, 3 );
				assert.equal( executeBundle( bundle ), 43 );
			});
		});

		it('resolves id of new imports', () => {
			let cache;

			return rollup.rollup({
				entry: 'entry',
				plugins: [ plugin ]
			}).then( bundle => {
				assert.equal( resolveIdCalls, 2 );
				assert.equal( executeBundle( bundle ), 42 );

				modules.entry = `import bar from 'bar'; export default bar;`;
				cache = bundle;
			}).then( () => {
				return rollup.rollup({
					entry: 'entry',
					plugins: [ plugin ],
					cache
				});
			}).then( bundle => {
				assert.equal( resolveIdCalls, 4 );
				assert.equal( executeBundle( bundle ), 21 );
			});
		});

		it( 'keeps ASTs between runs', () => {
			return rollup.rollup({
				entry: 'entry',
				plugins: [ plugin ]
			}).then( bundle => {
				const asts = {};
				bundle.modules.forEach( module => {
					asts[ module.id ] = module.ast;
				});

				assert.deepEqual( asts.entry, acorn.parse( modules.entry, { sourceType: 'module' }) );
				assert.deepEqual( asts.foo, acorn.parse( modules.foo, { sourceType: 'module' }) );
			});
		});

		it( 'recovers from errors', () => {
			modules.entry = `import foo from 'foo'; import bar from 'bar'; export default foo + bar;`;

			return rollup.rollup({
				entry: 'entry',
				plugins: [ plugin ]
			}).then( cache => {
				modules.foo = `var 42 = nope;`;

				return rollup.rollup({
					entry: 'entry',
					plugins: [ plugin ],
					cache
				}).catch( err => {
					return cache;
				});
			}).then( cache => {
				modules.foo = `export default 42;`;

				return rollup.rollup({
					entry: 'entry',
					plugins: [ plugin ],
					cache
				}).then( bundle => {
					assert.equal( executeBundle( bundle ), 63 );
				});
			});
		});
	});

	describe( 'hooks', () => {
		it( 'passes bundle & output object to ongenerate & onwrite hooks', () => {
			const dest = path.join( __dirname, 'tmp/bundle.js' );

			return rollup.rollup({
				entry: 'entry',
				plugins: [
					loader({ entry: `alert('hello')` }),
					{
						ongenerate ( bundle, out ) {
							out.ongenerate = true;
						},

						onwrite (bundle, out ) {
							assert.equal(out.ongenerate, true);
						}
					}
				]
			}).then( bundle => {
				return bundle.write({
					dest
				});
			}).then( () => {
				return sander.unlink( dest );
			});
		});

		it( 'calls ongenerate hooks in sequence', () => {
			const result = [];

			return rollup.rollup({
				entry: 'entry',
				plugins: [
					loader({ entry: `alert('hello')` }),
					{
						ongenerate ( info ) {
							result.push({ a: info.format });
						}
					},
					{
						ongenerate ( info ) {
							result.push({ b: info.format });
						}
					}
				]
			}).then( bundle => {
				bundle.generate({ format: 'cjs' });

				assert.deepEqual( result, [
					{ a: 'cjs' },
					{ b: 'cjs' }
				]);
			});
		});

		it( 'calls onwrite hooks in sequence', () => {
			const result = [];
			const dest = path.join( __dirname, 'tmp/bundle.js' );

			return rollup.rollup({
				entry: 'entry',
				plugins: [
					loader({ entry: `alert('hello')` }),
					{
						onwrite ( info ) {
							return new Promise( ( fulfil ) => {
								result.push({ a: info.dest, format: info.format });
								fulfil();
							});
						}
					},
					{
						onwrite ( info ) {
							result.push({ b: info.dest, format: info.format });
						}
					}
				]
			}).then( bundle => {
				return bundle.write({
					dest,
					format: 'cjs'
				});
			}).then( () => {
				assert.deepEqual( result, [
					{ a: dest, format: 'cjs' },
					{ b: dest, format: 'cjs' }
				]);

				return sander.unlink( dest );
			});
		});
	});

	describe( 'misc', () => {
		it( 'warns if node builtins are unresolved in a non-CJS, non-ES bundle (#1051)', () => {
			const warnings = [];

			return rollup.rollup({
				entry: 'entry',
				plugins: [
					loader({ entry: `import { format } from 'util';\nexport default format( 'this is a %s', 'formatted string' );` })
				],
				onwarn: warning => warnings.push( warning )
			}).then( bundle => {
				bundle.generate({
					format: 'iife',
					moduleName: 'myBundle'
				});

				const relevantWarnings = warnings.filter( warning => warning.code === 'MISSING_NODE_BUILTINS' );
				assert.equal( relevantWarnings.length, 1 );
				assert.equal( relevantWarnings[0].message, `Creating a browser bundle that depends on Node.js built-in module ('util'). You might need to include https://www.npmjs.com/package/rollup-plugin-node-builtins` );
			});
		});
	});
});<|MERGE_RESOLUTION|>--- conflicted
+++ resolved
@@ -132,11 +132,7 @@
 			return rollup.rollup({ entry: 'x', plUgins: [] }).then( () => {
 				throw new Error( 'Missing expected error' );
 			}, err => {
-<<<<<<< HEAD
-				assert.equal( err.message, 'Unexpected key \'plUgins\' found, expected one of: acorn, amd, banner, cache, context, dest, entry, exports, external, footer, format, globals, indent, interop, intro, legacy, moduleContext, moduleName, noConflict, onwarn, outro, paths, plugins, preferConst, pureExternalModules, sourceMap, sourceMapFile, targets, treeshake, useStrict' );
-=======
-				assert.equal( err.message, 'Unexpected key \'plUgins\' found, expected one of: acorn, amd, banner, cache, context, dest, entry, exports, external, footer, format, globals, indent, interop, intro, legacy, moduleContext, moduleName, noConflict, onwarn, outro, paths, plugins, preferConst, sourceMap, sourceMapFile, targets, treeshake, useStrict, watch' );
->>>>>>> 5c5210a1
+				assert.equal( err.message, 'Unexpected key \'plUgins\' found, expected one of: acorn, amd, banner, cache, context, dest, entry, exports, external, footer, format, globals, indent, interop, intro, legacy, moduleContext, moduleName, noConflict, onwarn, outro, paths, plugins, preferConst, pureExternalModules, sourceMap, sourceMapFile, targets, treeshake, useStrict, watch' );
 			});
 		});
 
